--- conflicted
+++ resolved
@@ -1,770 +1,731 @@
-<<<<<<< HEAD
-// src/components/AuthModal.tsx - IMPROVED CLERK INTEGRATION
-'use client';
-import { useState, useEffect } from 'react';
-import { createPortal } from 'react-dom';
-import { useSignIn, useSignUp, useAuth, useUser } from '@clerk/nextjs';
-
-import { Button } from '@/components/ui/button-themed';
-import { Input } from '@/components/ui/input-themed';
-import { Label } from '@/components/ui/label-themed';
-
-=======
-// src/components/AuthModal.tsx - NEW FILE
-'use client';
-import { useState } from 'react';
-import { useSignIn, useSignUp, useAuth, useUser } from '@clerk/nextjs';
-import { Button } from '@/components/ui/button-themed';
-import { Input } from '@/components/ui/input-themed';
-import { Label } from '@/components/ui/label-themed';
-import Image from 'next/image';
-import "../app/globals.css"
->>>>>>> 0955cf6b
-interface AuthModalProps {
-  isOpen: boolean;
-  onClose: () => void;
-}
-
-export default function AuthModal({ isOpen, onClose }: AuthModalProps) {
-  const [isSignUp, setIsSignUp] = useState(false);
-  
-  // Auth state
-  const [email, setEmail] = useState('');
-  const [password, setPassword] = useState('');
-  const [username, setUsername] = useState('');
-  const [verificationCode, setVerificationCode] = useState('');
-  const [error, setError] = useState<string | null>(null);
-  const [loading, setLoading] = useState(false);
-  const [success, setSuccess] = useState<string | null>(null);
-  const [pendingVerification, setPendingVerification] = useState(false);
-
-  const { signIn, setActive: signInSetActive, isLoaded: signInLoaded } = useSignIn();
-  const { signUp, setActive: signUpSetActive, isLoaded: signUpLoaded } = useSignUp();
-  const { getToken } = useAuth();
-  const { user } = useUser();
-
-<<<<<<< HEAD
-  // Close modal on Escape key
-  useEffect(() => {
-    const handleEscape = (e: KeyboardEvent) => {
-      if (e.key === 'Escape') {
-        onClose();
-      }
-    };
-
-    if (isOpen) {
-      document.addEventListener('keydown', handleEscape);
-      document.body.style.overflow = 'hidden';
-    }
-
-    return () => {
-      document.removeEventListener('keydown', handleEscape);
-      document.body.style.overflow = 'unset';
-    };
-  }, [isOpen, onClose]);
-
-  // Reset form when modal closes
-  useEffect(() => {
-    if (!isOpen) {
-      resetForm();
-    }
-  }, [isOpen]);
-
-  const resetForm = () => {
-    setEmail('');
-    setPassword('');
-    setUsername('');
-    setVerificationCode('');
-    setError(null);
-    setSuccess(null);
-    setPendingVerification(false);
-    setLoading(false);
-  };
-
-  // Enhanced email validation
-  const validateEmail = (email: string): boolean => {
-    const cleanEmail = email.replace(/[\u200B-\u200D\uFEFF]/g, '').trim();
-    const emailRegex = /^[a-zA-Z0-9.!#$%&'*+/=?^_`{|}~-]+@[a-zA-Z0-9](?:[a-zA-Z0-9-]{0,61}[a-zA-Z0-9])?(?:\.[a-zA-Z0-9](?:[a-zA-Z0-9-]{0,61}[a-zA-Z0-9])?)*$/;
-    return emailRegex.test(cleanEmail) && cleanEmail.length <= 254;
-  };
-
-  const handleSubmit = async (e: React.FormEvent) => {
-    e.preventDefault();
-    
-    const cleanEmail = email.replace(/[\u200B-\u200D\uFEFF]/g, '').trim().toLowerCase();
-    const trimmedPassword = password.trim();
-    const trimmedUsername = username.trim();
-    
-    if (!cleanEmail || !trimmedPassword) {
-      setError('Please fill in all required fields');
-      return;
-    }
-    
-    if (!validateEmail(cleanEmail)) {
-      setError('Please enter a valid email address');
-      return;
-    }
-=======
-  if (!isOpen) return null;
-
-    const handleSubmit = async (e: React.FormEvent) => {
-    e.preventDefault();
-    if (!email || !password) return;
->>>>>>> 0955cf6b
-    
-    // For signup, username is optional but recommended
-    if (isSignUp && trimmedUsername && trimmedUsername.length < 3) {
-      setError('Username must be at least 3 characters if provided');
-      return;
-    }
-    
-    setError(null);
-    setSuccess(null);
-    setLoading(true);
-
-    try {
-      if (isSignUp) {
-        if (!signUpLoaded || !signUp) {
-          setError('Authentication system not ready. Please try again.');
-          setLoading(false);
-          return;
-        }
-
-        // Prepare signup data - only include username if provided
-        const signUpData: any = {
-          emailAddress: cleanEmail,
-          password: trimmedPassword,
-        };
-
-        // Only add username if it's provided and valid
-        if (trimmedUsername && trimmedUsername.length >= 3) {
-          signUpData.username = trimmedUsername;
-        }
-
-<<<<<<< HEAD
-        console.log('Signup attempt with data:', { 
-          email: cleanEmail, 
-          hasUsername: !!trimmedUsername,
-          passwordLength: trimmedPassword.length 
-        });
-
-        const result = await signUp.create(signUpData);
-        console.log('Signup result:', result.status);
-
-        if (result.status === 'complete') {
-          // Account created and verified - set the session active
-          if (signUpSetActive && result.createdSessionId) {
-            await signUpSetActive({ session: result.createdSessionId });
-          }
-          setSuccess('Account created successfully! Redirecting...');
-          
-          // Give the webhook time to create the profile before reloading
-          setTimeout(() => {
-            onClose();
-            window.location.href = window.location.href; // Force full reload
-          }, 2000); // Increased delay for webhook processing
-        } else if (result.status === 'missing_requirements') {
-          // Check what's missing
-          if (result.unverifiedFields?.includes('email_address')) {
-            setPendingVerification(true);
-            setSuccess('Please check your email and enter the verification code below');
-            
-            // Attempt to send verification email
-            try {
-              await signUp.prepareEmailAddressVerification({ strategy: 'email_code' });
-            } catch (prepareError) {
-              console.warn('Email verification preparation failed:', prepareError);
-            }
-          } else {
-            setError(`Please complete: ${result.missingFields?.join(', ') || 'required fields'}`);
-          }
-        } else {
-          // Handle incomplete status
-          setPendingVerification(true);
-          setSuccess('Please check your email and enter the verification code below');
-        }
-      } else {
-        // Sign in logic
-        if (!signInLoaded || !signIn) {
-          setError('Authentication system not ready. Please try again.');
-          setLoading(false);
-          return;
-        }
-=======
-        // ✅ FIXED: Create signup with all required fields including username
-        const result = await signUp.create({
-            emailAddress: email,
-            password,
-        });
-
-        // ✅ BETTER: Handle different completion statuses
-        if (result.status === 'complete') {
-            // User is signed up and signed in
-            onClose();
-            window.location.reload(); // Simple refresh to update auth state
-        } else if (result.status === 'missing_requirements') {
-            setError('Please complete all required fields');
-        } else {
-            // Usually means email verification is needed
-            setError('Please check your email for a verification link');
-        }
-        } else {
-        // Handle Sign In
-        if (!signInLoaded || !signIn) return;
->>>>>>> 0955cf6b
-
-        const result = await signIn.create({
-          identifier: cleanEmail,
-          password: trimmedPassword,
-        });
-
-        if (result.status === 'complete') {
-<<<<<<< HEAD
-          if (signInSetActive && result.createdSessionId) {
-            await signInSetActive({ session: result.createdSessionId });
-          }
-          setSuccess('Welcome back! Redirecting...');
-          setTimeout(() => {
-            onClose();
-            window.location.href = window.location.href; // Force full reload
-          }, 1000);
-        } else if (result.status === 'needs_second_factor') {
-          setError('Two-factor authentication required. Please check your authenticator app.');
-        } else {
-          setError('Sign in failed. Please check your credentials.');
-        }
-      }
-    } catch (err: any) {
-      console.error('Auth error:', err);
-      
-      if (err.errors && err.errors.length > 0) {
-        const errorMessage = err.errors[0].message;
-        const errorCode = err.errors[0].code;
-        
-        // Handle specific Clerk error codes
-        switch (errorCode) {
-          case 'form_identifier_exists':
-            setError('An account with this email already exists. Try signing in instead.');
-            break;
-          case 'form_password_pwned':
-            setError('This password has been found in a data breach. Please choose a different password.');
-            break;
-          case 'form_password_validation_failed':
-            setError('Password must be at least 8 characters long.');
-            break;
-          case 'form_username_invalid_character':
-            setError('Username contains invalid characters. Use only letters, numbers, and underscores.');
-            break;
-          case 'form_username_invalid_length':
-            setError('Username must be between 3 and 20 characters.');
-            break;
-          case 'session_exists':
-            setError('You are already signed in. Please refresh the page.');
-            break;
-          case 'identifier_already_signed_in':
-            setError('Already signed in with this account. Please refresh the page.');
-            break;
-          default:
-            if (errorMessage.toLowerCase().includes('email')) {
-              setError('Invalid email format or email already in use.');
-            } else if (errorMessage.toLowerCase().includes('password')) {
-              if (isSignUp) {
-                setError('Password must be at least 8 characters long and secure.');
-              } else {
-                setError('Incorrect password. Please try again.');
-              }
-            } else if (errorMessage.toLowerCase().includes('username')) {
-              setError('Username is already taken or invalid. Please try another.');
-            } else if (errorMessage.toLowerCase().includes('identifier')) {
-              setError('No account found with this email. Please check your email or sign up.');
-            } else {
-              setError(errorMessage || 'Authentication failed. Please try again.');
-            }
-        }
-      } else {
-        setError(isSignUp ? 'Failed to create account. Please try again.' : 'Failed to sign in. Please try again.');
-      }
-    } finally {
-      setLoading(false);
-    }
-  };
-
-  const handleVerification = async (e: React.FormEvent) => {
-    e.preventDefault();
-    
-    if (!verificationCode.trim()) {
-      setError('Please enter the verification code');
-      return;
-    }
-
-    setLoading(true);
-    setError(null);
-
-    try {
-      if (!signUp) {
-        setError('Verification system not ready');
-        return;
-      }
-
-      const result = await signUp.attemptEmailAddressVerification({
-        code: verificationCode.trim(),
-      });
-
-      if (result.status === 'complete') {
-        if (signUpSetActive && result.createdSessionId) {
-          await signUpSetActive({ session: result.createdSessionId });
-        }
-        setSuccess('Email verified! Your account is ready. Redirecting...');
-        
-        // Give webhook time to process before reloading
-        setTimeout(() => {
-          onClose();
-          window.location.href = window.location.href; // Force full reload
-        }, 2000);
-      } else {
-        setError('Verification incomplete. Please try again.');
-      }
-    } catch (err: any) {
-      console.error('Verification error:', err);
-      if (err.errors && err.errors.length > 0) {
-        const errorMessage = err.errors[0].message;
-        if (errorMessage.includes('invalid')) {
-          setError('Invalid verification code. Please check and try again.');
-        } else if (errorMessage.includes('expired')) {
-          setError('Verification code expired. Please request a new one.');
-=======
-            // User is signed in
-            onClose();
-            window.location.reload(); // Simple refresh to update auth state
-        } else if (result.status === 'needs_second_factor') {
-            setError('Two-factor authentication required');
-        } else {
-            setError('Sign in failed. Please check your credentials.');
-        }
-        }
-    } catch (err: any) {
-        console.error('Auth error:', err);
-        
-        // ✅ BETTER: Handle specific Clerk error types
-        if (err.errors && err.errors.length > 0) {
-        setError(err.errors[0].message);
->>>>>>> 0955cf6b
-        } else {
-          setError(errorMessage);
-        }
-      } else {
-        setError('Verification failed. Please try again.');
-      }
-    } finally {
-<<<<<<< HEAD
-      setLoading(false);
-=======
-        setLoading(false);
->>>>>>> 0955cf6b
-    }
-  };
-
-  const handleOAuth = async (provider: 'oauth_google' | 'oauth_discord') => {
-    setError(null);
-    setLoading(true);
-
-    try {
-      const redirectUrl = `${window.location.origin}/auth/sso-callback`;
-      const redirectUrlComplete = `${window.location.origin}`;
-
-      if (isSignUp && signUpLoaded && signUp) {
-        await signUp.authenticateWithRedirect({
-          strategy: provider,
-          redirectUrl,
-          redirectUrlComplete,
-        });
-      } else if (signInLoaded && signIn) {
-        await signIn.authenticateWithRedirect({
-          strategy: provider,
-          redirectUrl,
-          redirectUrlComplete,
-        });
-      }
-    } catch (err: any) {
-      console.error('OAuth error:', err);
-      setError('OAuth authentication failed. Please try again.');
-      setLoading(false);
-    }
-  };
-
-<<<<<<< HEAD
-  const resendVerificationEmail = async () => {
-    if (!signUp) return;
-    
-    setLoading(true);
-    try {
-      await signUp.prepareEmailAddressVerification({ strategy: 'email_code' });
-      setSuccess('Verification email sent! Please check your inbox.');
-      setError(null);
-    } catch (err) {
-      console.error('Resend verification error:', err);
-      setError('Failed to resend verification email. Please try again.');
-    } finally {
-      setLoading(false);
-    }
-  };
-
-  if (!isOpen) return null;
-
-  const isClerkReady = signInLoaded && signUpLoaded;
-
-  return createPortal(
-    <>
-      {/* Backdrop */}
-      <div 
-        className="auth-modal-backdrop-fixed" 
-        onClick={onClose}
-      >
-=======
-  return (
-    <>
-
-      {/* Backdrop */}
-<div 
-  className="auth-modal-backdrop" 
-  onClick={onClose}
->
->>>>>>> 0955cf6b
-        {/* Modal Window */}
-        <div 
-          className="window w-full max-w-md relative"
-          onClick={(e) => e.stopPropagation()}
-        >
-          {/* Title Bar */}
-          <div className="title-bar">
-            <div className="title-bar-text">
-<<<<<<< HEAD
-              {pendingVerification 
-                ? 'Verify Email' 
-                : isSignUp 
-                  ? 'Create Account' 
-                  : 'Sign In'
-              }
-=======
-              {isSignUp ? 'Create Account' : 'Sign In'}
->>>>>>> 0955cf6b
-            </div>
-            <div className="title-bar-controls">
-              <button aria-label="Close" onClick={onClose}></button>
-            </div>
-          </div>
-
-          {/* Window Body */}
-          <div className="window-body p-6">
-<<<<<<< HEAD
-            
-            {/* Loading State */}
-            {!isClerkReady && (
-              <div className="loading-state text-center py-4">
-                <div className="text-sm text-gray-600">Loading authentication...</div>
-              </div>
-            )}
-
-            {/* Verification Step */}
-            {isClerkReady && pendingVerification && (
-              <form onSubmit={handleVerification} className="space-y-4">
-                <div className="text-center mb-4">
-                  <p className="text-sm text-gray-600">
-                    We sent a verification code to <strong>{email}</strong>
-                  </p>
-                </div>
-                
-                <div>
-                  <Label htmlFor="verification-code">Verification Code</Label>
-                  <Input 
-                    id="verification-code"
-                    type="text" 
-                    value={verificationCode} 
-                    onChange={(e) => setVerificationCode(e.target.value)}
-                    placeholder="Enter 6-digit code"
-                    maxLength={6}
-                    required 
-                    disabled={loading}
-                    autoComplete="one-time-code"
-                  />
-                </div>
-
-                {/* Success/Error Messages */}
-                {success && (
-                  <div className="text-green-600 text-xs p-2 bg-green-100 border border-green-400 rounded">
-                    {success}
-                  </div>
-                )}
-
-                {error && (
-                  <div className="text-red-600 text-xs p-2 bg-red-100 border border-red-400 rounded">
-                    {error}
-                  </div>
-                )}
-
-                <div className="space-y-2">
-                  <Button 
-                    type="submit" 
-                    className="w-full" 
-                    disabled={loading || !verificationCode.trim()}
-                  >
-                    {loading ? 'Verifying...' : 'Verify Email'}
-                  </Button>
-                  
-                  <Button 
-                    type="button"
-                    variant="outline"
-                    onClick={resendVerificationEmail}
-                    disabled={loading}
-                    className="w-full"
-                  >
-                    Resend Code
-                  </Button>
-                  
-                  <Button 
-                    type="button"
-                    variant="ghost"
-                    onClick={() => {
-                      setPendingVerification(false);
-                      setError(null);
-                      setSuccess(null);
-                    }}
-                    className="w-full"
-                  >
-                    Back to Sign Up
-                  </Button>
-                </div>
-              </form>
-            )}
-
-            {/* Main Auth Form */}
-            {isClerkReady && !pendingVerification && (
-              <>
-                {/* Tab Switcher */}
-                <div className="flex mb-4 border-b">
-                  <button
-                    type="button"
-                    className={`flex-1 py-2 px-4 text-sm font-medium border-b-2 transition-colors ${
-                      !isSignUp 
-                        ? 'border-blue-500 text-blue-600' 
-                        : 'border-transparent text-gray-500 hover:text-gray-700'
-                    }`}
-                    onClick={() => {
-                      setIsSignUp(false);
-                      setError(null);
-                      setSuccess(null);
-                    }}
-                  >
-                    Sign In
-                  </button>
-                  <button
-                    type="button"
-                    className={`flex-1 py-2 px-4 text-sm font-medium border-b-2 transition-colors ${
-                      isSignUp 
-                        ? 'border-blue-500 text-blue-600' 
-                        : 'border-transparent text-gray-500 hover:text-gray-700'
-                    }`}
-                    onClick={() => {
-                      setIsSignUp(true);
-                      setError(null);
-                      setSuccess(null);
-                    }}
-                  >
-                    Sign Up
-                  </button>
-                </div>
-
-                {/* Email/Password Form */}
-                <form onSubmit={handleSubmit} className="space-y-4">
-                  <div>
-                    <Label htmlFor="email">Email</Label>
-                    <Input 
-                      id="email" 
-                      type="email" 
-                      value={email} 
-                      onChange={(e) => {
-                        const cleanValue = e.target.value.replace(/[\u200B-\u200D\uFEFF]/g, '');
-                        setEmail(cleanValue);
-                      }}
-                      required 
-                      disabled={loading}
-                      autoComplete="email"
-                      placeholder="Enter your email"
-                    />
-                  </div>
-
-                  {/* Username Field - Optional for Sign Up */}
-                  {isSignUp && (
-                    <div>
-                      <Label htmlFor="username">
-                        Username <span className="text-gray-500 text-xs">(optional)</span>
-                      </Label>
-                      <Input 
-                        id="username" 
-                        type="text" 
-                        value={username} 
-                        onChange={(e) => setUsername(e.target.value)} 
-                        disabled={loading}
-                        autoComplete="username"
-                        placeholder="Choose a username (optional)"
-                        minLength={3}
-                        maxLength={20}
-                      />
-                      <p className="text-xs text-gray-500 mt-1">
-                        Leave blank to use your email prefix as username
-                      </p>
-                    </div>
-                  )}
-                  
-                  <div>
-                    <Label htmlFor="password">
-                      Password {isSignUp && <span className="text-xs text-gray-500">(min. 8 characters)</span>}
-                    </Label>
-                    <Input 
-                      id="password" 
-                      type="password" 
-                      value={password} 
-                      onChange={(e) => setPassword(e.target.value)} 
-                      required 
-                      minLength={isSignUp ? 8 : undefined}
-                      disabled={loading}
-                      autoComplete={isSignUp ? "new-password" : "current-password"}
-                      placeholder="Enter your password"
-                    />
-                  </div>
-
-                  {/* Success/Error Messages */}
-                  {success && (
-                    <div className="text-green-600 text-xs p-2 bg-green-100 border border-green-400 rounded">
-                      {success}
-                    </div>
-                  )}
-
-                  {error && (
-                    <div className="text-red-600 text-xs p-2 bg-red-100 border border-red-400 rounded">
-                      {error}
-                    </div>
-                  )}
-
-                  <Button 
-                    type="submit" 
-                    className="w-full" 
-                    disabled={loading || !email || !password}
-                  >
-                    {loading 
-                      ? (isSignUp ? 'Creating Account...' : 'Signing In...') 
-                      : (isSignUp ? 'Create Account' : 'Sign In')
-                    }
-                  </Button>
-                </form>
-                
-                {/* Divider */}
-                <div className="flex items-center my-4">
-                  <hr className="flex-grow border-t border-gray-300 dark:border-gray-600" />
-                  <span className="mx-2 text-xs text-gray-500 dark:text-gray-400">OR</span>
-                  <hr className="flex-grow border-t border-gray-300 dark:border-gray-600" />
-                </div>
-                
-                {/* OAuth Buttons */}
-                <div className="flex flex-col gap-2">
-                  <Button 
-                    type="button"
-                    variant="outline" 
-                    onClick={() => handleOAuth('oauth_google')} 
-                    disabled={loading}
-                    className="w-full"
-                  >
-                    Continue with Google
-                  </Button>
-                  <Button 
-                    type="button"
-                    variant="outline" 
-                    onClick={() => handleOAuth('oauth_discord')} 
-                    disabled={loading}
-                    className="w-full"
-                  >
-                    Continue with Discord
-                  </Button>
-                </div>
-              </>
-            )}
-=======
-            {/* Tab Switcher */}
-            <div className="flex mb-4 border-b">
-              <button
-                type="button"
-                className={`flex-1 py-2 px-4 text-sm font-medium border-b-2 transition-colors ${
-                  !isSignUp 
-                    ? 'border-blue-500 text-blue-600' 
-                    : 'border-transparent text-gray-500 hover:text-gray-700'
-                }`}
-                onClick={() => {
-                  setIsSignUp(false);
-                  setError(null);
-                }}
-              >
-                Sign In
-              </button>
-              <button
-                type="button"
-                className={`flex-1 py-2 px-4 text-sm font-medium border-b-2 transition-colors ${
-                  isSignUp 
-                    ? 'border-blue-500 text-blue-600' 
-                    : 'border-transparent text-gray-500 hover:text-gray-700'
-                }`}
-                onClick={() => {
-                  setIsSignUp(true);
-                  setError(null);
-                }}
-              >
-                Sign Up
-              </button>
-            </div>
-
-            {/* Form */}
-            <form onSubmit={handleSubmit} className="space-y-4">
-              <div>
-                <Label htmlFor="email">Email</Label>
-                <Input 
-                  id="email" 
-                  type="email" 
-                  value={email} 
-                  onChange={(e) => setEmail(e.target.value)} 
-                  required 
-                  disabled={loading}
-                  autoComplete="email"
-                  placeholder="Enter your email"
-                />
-              </div>
-              
-              <div>
-                <Label htmlFor="password">
-                  Password {isSignUp && '(min. 8 characters)'}
-                </Label>
-                <Input 
-                  id="password" 
-                  type="password" 
-                  value={password} 
-                  onChange={(e) => setPassword(e.target.value)} 
-                  required 
-                  minLength={isSignUp ? 8 : undefined}
-                  disabled={loading}
-                  autoComplete={isSignUp ? "new-password" : "current-password"}
-                  placeholder="Enter your password"
-                />
-              </div>
-
-              {error && (
-                <div className="text-red-600 text-xs p-2 bg-red-100 border border-red-400 rounded">
-                  {error}
-                </div>
-              )}
->>>>>>> 0955cf6b
-
-          </div>
-        </div>
-      </div>
-    </>,
-    document.body
-  );
+// src/components/AuthModal.tsx - NEW FILE
+'use client';
+import { useState } from 'react';
+import { useSignIn, useSignUp, useAuth, useUser } from '@clerk/nextjs';
+// src/components/AuthModal.tsx - IMPROVED CLERK INTEGRATION
+'use client';
+import { useState, useEffect } from 'react';
+import { createPortal } from 'react-dom';
+import { useSignIn, useSignUp, useAuth, useUser } from '@clerk/nextjs';
+
+import { Button } from '@/components/ui/button-themed';
+import { Input } from '@/components/ui/input-themed';
+import { Label } from '@/components/ui/label-themed';
+import Image from 'next/image';
+import "../app/globals.css"
+
+interface AuthModalProps {
+  isOpen: boolean;
+  onClose: () => void;
+}
+
+export default function AuthModal({ isOpen, onClose }: AuthModalProps) {
+  const [isSignUp, setIsSignUp] = useState(false);
+  
+  // Auth state
+  const [email, setEmail] = useState('');
+  const [password, setPassword] = useState('');
+  const [username, setUsername] = useState('');
+  const [verificationCode, setVerificationCode] = useState('');
+  const [error, setError] = useState<string | null>(null);
+  const [loading, setLoading] = useState(false);
+  const [success, setSuccess] = useState<string | null>(null);
+  const [pendingVerification, setPendingVerification] = useState(false);
+
+  const { signIn, setActive: signInSetActive, isLoaded: signInLoaded } = useSignIn();
+  const { signUp, setActive: signUpSetActive, isLoaded: signUpLoaded } = useSignUp();
+  const { getToken } = useAuth();
+  const { user } = useUser();
+
+  if (!isOpen) return null;
+
+    const handleSubmit = async (e: React.FormEvent) => {
+    e.preventDefault();
+    if (!email || !password) return;
+    
+    // Check username for sign up
+    if (isSignUp && (!authUsername || authUsername.length < 3)) {
+      setError('Username must be at least 3 characters');
+      return;
+    }
+    
+    setError(null);
+    setLoading(true);
+
+    try {
+        if (isSignUp) {
+        // Handle Sign Up
+        if (!signUpLoaded || !signUp) return;
+
+        // ✅ FIXED: Create signup with all required fields including username
+        const result = await signUp.create({
+            emailAddress: email,
+            password,
+        });
+
+        // ✅ BETTER: Handle different completion statuses
+        if (result.status === 'complete') {
+            // User is signed up and signed in
+            onClose();
+            window.location.reload(); // Simple refresh to update auth state
+        } else if (result.status === 'missing_requirements') {
+            setError('Please complete all required fields');
+        } else {
+            // Usually means email verification is needed
+            setError('Please check your email for a verification link');
+        }
+        } else {
+        // Handle Sign In
+        if (!signInLoaded || !signIn) return;
+  // Close modal on Escape key
+  useEffect(() => {
+    const handleEscape = (e: KeyboardEvent) => {
+      if (e.key === 'Escape') {
+        onClose();
+      }
+    };
+
+    if (isOpen) {
+      document.addEventListener('keydown', handleEscape);
+      document.body.style.overflow = 'hidden';
+    }
+
+    return () => {
+      document.removeEventListener('keydown', handleEscape);
+      document.body.style.overflow = 'unset';
+    };
+  }, [isOpen, onClose]);
+
+  // Reset form when modal closes
+  useEffect(() => {
+    if (!isOpen) {
+      resetForm();
+    }
+  }, [isOpen]);
+
+  const resetForm = () => {
+    setEmail('');
+    setPassword('');
+    setUsername('');
+    setVerificationCode('');
+    setError(null);
+    setSuccess(null);
+    setPendingVerification(false);
+    setLoading(false);
+  };
+
+  // Enhanced email validation
+  const validateEmail = (email: string): boolean => {
+    const cleanEmail = email.replace(/[\u200B-\u200D\uFEFF]/g, '').trim();
+    const emailRegex = /^[a-zA-Z0-9.!#$%&'*+/=?^_`{|}~-]+@[a-zA-Z0-9](?:[a-zA-Z0-9-]{0,61}[a-zA-Z0-9])?(?:\.[a-zA-Z0-9](?:[a-zA-Z0-9-]{0,61}[a-zA-Z0-9])?)*$/;
+    return emailRegex.test(cleanEmail) && cleanEmail.length <= 254;
+  };
+
+  const handleSubmit = async (e: React.FormEvent) => {
+    e.preventDefault();
+    
+    const cleanEmail = email.replace(/[\u200B-\u200D\uFEFF]/g, '').trim().toLowerCase();
+    const trimmedPassword = password.trim();
+    const trimmedUsername = username.trim();
+    
+    if (!cleanEmail || !trimmedPassword) {
+      setError('Please fill in all required fields');
+      return;
+    }
+    
+    if (!validateEmail(cleanEmail)) {
+      setError('Please enter a valid email address');
+      return;
+    }
+    
+    // For signup, username is optional but recommended
+    if (isSignUp && trimmedUsername && trimmedUsername.length < 3) {
+      setError('Username must be at least 3 characters if provided');
+      return;
+    }
+    
+    setError(null);
+    setSuccess(null);
+    setLoading(true);
+
+    try {
+      if (isSignUp) {
+        if (!signUpLoaded || !signUp) {
+          setError('Authentication system not ready. Please try again.');
+          setLoading(false);
+          return;
+        }
+
+        // Prepare signup data - only include username if provided
+        const signUpData: any = {
+          emailAddress: cleanEmail,
+          password: trimmedPassword,
+        };
+
+        // Only add username if it's provided and valid
+        if (trimmedUsername && trimmedUsername.length >= 3) {
+          signUpData.username = trimmedUsername;
+        }
+
+        console.log('Signup attempt with data:', { 
+          email: cleanEmail, 
+          hasUsername: !!trimmedUsername,
+          passwordLength: trimmedPassword.length 
+        });
+
+        const result = await signUp.create(signUpData);
+        console.log('Signup result:', result.status);
+
+        if (result.status === 'complete') {
+          // Account created and verified - set the session active
+          if (signUpSetActive && result.createdSessionId) {
+            await signUpSetActive({ session: result.createdSessionId });
+          }
+          setSuccess('Account created successfully! Redirecting...');
+          
+          // Give the webhook time to create the profile before reloading
+          setTimeout(() => {
+            onClose();
+            window.location.href = window.location.href; // Force full reload
+          }, 2000); // Increased delay for webhook processing
+        } else if (result.status === 'missing_requirements') {
+          // Check what's missing
+          if (result.unverifiedFields?.includes('email_address')) {
+            setPendingVerification(true);
+            setSuccess('Please check your email and enter the verification code below');
+            
+            // Attempt to send verification email
+            try {
+              await signUp.prepareEmailAddressVerification({ strategy: 'email_code' });
+            } catch (prepareError) {
+              console.warn('Email verification preparation failed:', prepareError);
+            }
+          } else {
+            setError(`Please complete: ${result.missingFields?.join(', ') || 'required fields'}`);
+          }
+        } else {
+          // Handle incomplete status
+          setPendingVerification(true);
+          setSuccess('Please check your email and enter the verification code below');
+        }
+      } else {
+        // Sign in logic
+        if (!signInLoaded || !signIn) {
+          setError('Authentication system not ready. Please try again.');
+          setLoading(false);
+          return;
+        }
+
+        const result = await signIn.create({
+          identifier: cleanEmail,
+          password: trimmedPassword,
+        });
+
+        if (result.status === 'complete') {
+            // User is signed in
+            onClose();
+            window.location.reload(); // Simple refresh to update auth state
+        } else if (result.status === 'needs_second_factor') {
+            setError('Two-factor authentication required');
+          if (signInSetActive && result.createdSessionId) {
+            await signInSetActive({ session: result.createdSessionId });
+          }
+          setSuccess('Welcome back! Redirecting...');
+          setTimeout(() => {
+            onClose();
+            window.location.href = window.location.href; // Force full reload
+          }, 1000);
+        } else if (result.status === 'needs_second_factor') {
+          setError('Two-factor authentication required. Please check your authenticator app.');
+        } else {
+          setError('Sign in failed. Please check your credentials.');
+        }
+        }
+      }
+    } catch (err: any) {
+        console.error('Auth error:', err);
+        
+        // ✅ BETTER: Handle specific Clerk error types
+        if (err.errors && err.errors.length > 0) {
+        setError(err.errors[0].message);
+      console.error('Auth error:', err);
+      
+      if (err.errors && err.errors.length > 0) {
+        const errorMessage = err.errors[0].message;
+        const errorCode = err.errors[0].code;
+        
+        // Handle specific Clerk error codes
+        switch (errorCode) {
+          case 'form_identifier_exists':
+            setError('An account with this email already exists. Try signing in instead.');
+            break;
+          case 'form_password_pwned':
+            setError('This password has been found in a data breach. Please choose a different password.');
+            break;
+          case 'form_password_validation_failed':
+            setError('Password must be at least 8 characters long.');
+            break;
+          case 'form_username_invalid_character':
+            setError('Username contains invalid characters. Use only letters, numbers, and underscores.');
+            break;
+          case 'form_username_invalid_length':
+            setError('Username must be between 3 and 20 characters.');
+            break;
+          case 'session_exists':
+            setError('You are already signed in. Please refresh the page.');
+            break;
+          case 'identifier_already_signed_in':
+            setError('Already signed in with this account. Please refresh the page.');
+            break;
+          default:
+            if (errorMessage.toLowerCase().includes('email')) {
+              setError('Invalid email format or email already in use.');
+            } else if (errorMessage.toLowerCase().includes('password')) {
+              if (isSignUp) {
+                setError('Password must be at least 8 characters long and secure.');
+              } else {
+                setError('Incorrect password. Please try again.');
+              }
+            } else if (errorMessage.toLowerCase().includes('username')) {
+              setError('Username is already taken or invalid. Please try another.');
+            } else if (errorMessage.toLowerCase().includes('identifier')) {
+              setError('No account found with this email. Please check your email or sign up.');
+            } else {
+              setError(errorMessage || 'Authentication failed. Please try again.');
+            }
+        }
+      } else {
+        setError(isSignUp ? 'Failed to create account. Please try again.' : 'Failed to sign in. Please try again.');
+      }
+    } finally {
+      setLoading(false);
+    }
+  };
+
+  const handleVerification = async (e: React.FormEvent) => {
+    e.preventDefault();
+    
+    if (!verificationCode.trim()) {
+      setError('Please enter the verification code');
+      return;
+    }
+
+    setLoading(true);
+    setError(null);
+
+    try {
+      if (!signUp) {
+        setError('Verification system not ready');
+        return;
+      }
+
+      const result = await signUp.attemptEmailAddressVerification({
+        code: verificationCode.trim(),
+      });
+
+      if (result.status === 'complete') {
+        if (signUpSetActive && result.createdSessionId) {
+          await signUpSetActive({ session: result.createdSessionId });
+        }
+        setSuccess('Email verified! Your account is ready. Redirecting...');
+        
+        // Give webhook time to process before reloading
+        setTimeout(() => {
+          onClose();
+          window.location.href = window.location.href; // Force full reload
+        }, 2000);
+      } else {
+        setError('Verification incomplete. Please try again.');
+      }
+    } catch (err: any) {
+      console.error('Verification error:', err);
+      if (err.errors && err.errors.length > 0) {
+        const errorMessage = err.errors[0].message;
+        if (errorMessage.includes('invalid')) {
+          setError('Invalid verification code. Please check and try again.');
+        } else if (errorMessage.includes('expired')) {
+          setError('Verification code expired. Please request a new one.');
+        } else {
+          setError(errorMessage);
+        }
+      } else {
+        setError('Verification failed. Please try again.');
+      }
+    } finally {
+        setLoading(false);
+      setLoading(false);
+    }
+  };
+
+  const handleOAuth = async (provider: 'oauth_google' | 'oauth_discord') => {
+    setError(null);
+    setLoading(true);
+
+    try {
+      const redirectUrl = `${window.location.origin}/auth/sso-callback`;
+      const redirectUrlComplete = `${window.location.origin}`;
+
+      if (isSignUp && signUpLoaded && signUp) {
+        await signUp.authenticateWithRedirect({
+          strategy: provider,
+          redirectUrl,
+          redirectUrlComplete,
+        });
+      } else if (signInLoaded && signIn) {
+        await signIn.authenticateWithRedirect({
+          strategy: provider,
+          redirectUrl,
+          redirectUrlComplete,
+        });
+      }
+    } catch (err: any) {
+      console.error('OAuth error:', err);
+      setError('OAuth authentication failed. Please try again.');
+      setLoading(false);
+    }
+  };
+
+  return (
+    <>
+
+      {/* Backdrop */}
+<div 
+  className="auth-modal-backdrop" 
+  onClick={onClose}
+>
+        {/* Modal Window */}
+        <div 
+          className="window w-full max-w-md relative"
+          onClick={(e) => e.stopPropagation()}
+        >
+          {/* Title Bar */}
+          <div className="title-bar">
+            <div className="title-bar-text">
+              {isSignUp ? 'Create Account' : 'Sign In'}
+            </div>
+            <div className="title-bar-controls">
+              <button aria-label="Close" onClick={onClose}></button>
+            </div>
+          </div>
+
+          {/* Window Body */}
+          <div className="window-body p-6">
+            {/* Tab Switcher */}
+            <div className="flex mb-4 border-b">
+              <button
+                type="button"
+                className={`flex-1 py-2 px-4 text-sm font-medium border-b-2 transition-colors ${
+                  !isSignUp 
+                    ? 'border-blue-500 text-blue-600' 
+                    : 'border-transparent text-gray-500 hover:text-gray-700'
+                }`}
+                onClick={() => {
+                  setIsSignUp(false);
+                  setError(null);
+                }}
+              >
+                Sign In
+              </button>
+              <button
+                type="button"
+                className={`flex-1 py-2 px-4 text-sm font-medium border-b-2 transition-colors ${
+                  isSignUp 
+                    ? 'border-blue-500 text-blue-600' 
+                    : 'border-transparent text-gray-500 hover:text-gray-700'
+                }`}
+                onClick={() => {
+                  setIsSignUp(true);
+                  setError(null);
+                }}
+              >
+                Sign Up
+              </button>
+            </div>
+  const resendVerificationEmail = async () => {
+    if (!signUp) return;
+    
+    setLoading(true);
+    try {
+      await signUp.prepareEmailAddressVerification({ strategy: 'email_code' });
+      setSuccess('Verification email sent! Please check your inbox.');
+      setError(null);
+    } catch (err) {
+      console.error('Resend verification error:', err);
+      setError('Failed to resend verification email. Please try again.');
+    } finally {
+      setLoading(false);
+    }
+  };
+
+  if (!isOpen) return null;
+
+  const isClerkReady = signInLoaded && signUpLoaded;
+
+  return createPortal(
+    <>
+      {/* Backdrop */}
+      <div 
+        className="auth-modal-backdrop-fixed" 
+        onClick={onClose}
+      >
+        {/* Modal Window */}
+        <div 
+          className="window w-full max-w-md relative"
+          onClick={(e) => e.stopPropagation()}
+        >
+          {/* Title Bar */}
+          <div className="title-bar">
+            <div className="title-bar-text">
+              {pendingVerification 
+                ? 'Verify Email' 
+                : isSignUp 
+                  ? 'Create Account' 
+                  : 'Sign In'
+              }
+            </div>
+            <div className="title-bar-controls">
+              <button aria-label="Close" onClick={onClose}></button>
+            </div>
+          </div>
+
+          {/* Window Body */}
+          <div className="window-body p-6">
+            
+            {/* Loading State */}
+            {!isClerkReady && (
+              <div className="loading-state text-center py-4">
+                <div className="text-sm text-gray-600">Loading authentication...</div>
+              </div>
+            )}
+
+            {/* Verification Step */}
+            {isClerkReady && pendingVerification && (
+              <form onSubmit={handleVerification} className="space-y-4">
+                <div className="text-center mb-4">
+                  <p className="text-sm text-gray-600">
+                    We sent a verification code to <strong>{email}</strong>
+                  </p>
+                </div>
+                
+                <div>
+                  <Label htmlFor="verification-code">Verification Code</Label>
+                  <Input 
+                    id="verification-code"
+                    type="text" 
+                    value={verificationCode} 
+                    onChange={(e) => setVerificationCode(e.target.value)}
+                    placeholder="Enter 6-digit code"
+                    maxLength={6}
+                    required 
+                    disabled={loading}
+                    autoComplete="one-time-code"
+                  />
+                </div>
+
+                {/* Success/Error Messages */}
+                {success && (
+                  <div className="text-green-600 text-xs p-2 bg-green-100 border border-green-400 rounded">
+                    {success}
+                  </div>
+                )}
+
+                {error && (
+                  <div className="text-red-600 text-xs p-2 bg-red-100 border border-red-400 rounded">
+                    {error}
+                  </div>
+                )}
+
+                <div className="space-y-2">
+                  <Button 
+                    type="submit" 
+                    className="w-full" 
+                    disabled={loading || !verificationCode.trim()}
+                  >
+                    {loading ? 'Verifying...' : 'Verify Email'}
+                  </Button>
+                  
+                  <Button 
+                    type="button"
+                    variant="outline"
+                    onClick={resendVerificationEmail}
+                    disabled={loading}
+                    className="w-full"
+                  >
+                    Resend Code
+                  </Button>
+                  
+                  <Button 
+                    type="button"
+                    variant="ghost"
+                    onClick={() => {
+                      setPendingVerification(false);
+                      setError(null);
+                      setSuccess(null);
+                    }}
+                    className="w-full"
+                  >
+                    Back to Sign Up
+                  </Button>
+                </div>
+              </form>
+            )}
+
+            {/* Main Auth Form */}
+            {isClerkReady && !pendingVerification && (
+              <>
+                {/* Tab Switcher */}
+                <div className="flex mb-4 border-b">
+                  <button
+                    type="button"
+                    className={`flex-1 py-2 px-4 text-sm font-medium border-b-2 transition-colors ${
+                      !isSignUp 
+                        ? 'border-blue-500 text-blue-600' 
+                        : 'border-transparent text-gray-500 hover:text-gray-700'
+                    }`}
+                    onClick={() => {
+                      setIsSignUp(false);
+                      setError(null);
+                      setSuccess(null);
+                    }}
+                  >
+                    Sign In
+                  </button>
+                  <button
+                    type="button"
+                    className={`flex-1 py-2 px-4 text-sm font-medium border-b-2 transition-colors ${
+                      isSignUp 
+                        ? 'border-blue-500 text-blue-600' 
+                        : 'border-transparent text-gray-500 hover:text-gray-700'
+                    }`}
+                    onClick={() => {
+                      setIsSignUp(true);
+                      setError(null);
+                      setSuccess(null);
+                    }}
+                  >
+                    Sign Up
+                  </button>
+                </div>
+
+                {/* Email/Password Form */}
+                <form onSubmit={handleSubmit} className="space-y-4">
+                  <div>
+                    <Label htmlFor="email">Email</Label>
+                    <Input 
+                      id="email" 
+                      type="email" 
+                      value={email} 
+                      onChange={(e) => {
+                        const cleanValue = e.target.value.replace(/[\u200B-\u200D\uFEFF]/g, '');
+                        setEmail(cleanValue);
+                      }}
+                      required 
+                      disabled={loading}
+                      autoComplete="email"
+                      placeholder="Enter your email"
+                    />
+                  </div>
+
+                  {/* Username Field - Optional for Sign Up */}
+                  {isSignUp && (
+                    <div>
+                      <Label htmlFor="username">
+                        Username <span className="text-gray-500 text-xs">(optional)</span>
+                      </Label>
+                      <Input 
+                        id="username" 
+                        type="text" 
+                        value={username} 
+                        onChange={(e) => setUsername(e.target.value)} 
+                        disabled={loading}
+                        autoComplete="username"
+                        placeholder="Choose a username (optional)"
+                        minLength={3}
+                        maxLength={20}
+                      />
+                      <p className="text-xs text-gray-500 mt-1">
+                        Leave blank to use your email prefix as username
+                      </p>
+                    </div>
+                  )}
+                  
+                  <div>
+                    <Label htmlFor="password">
+                      Password {isSignUp && <span className="text-xs text-gray-500">(min. 8 characters)</span>}
+                    </Label>
+                    <Input 
+                      id="password" 
+                      type="password" 
+                      value={password} 
+                      onChange={(e) => setPassword(e.target.value)} 
+                      required 
+                      minLength={isSignUp ? 8 : undefined}
+                      disabled={loading}
+                      autoComplete={isSignUp ? "new-password" : "current-password"}
+                      placeholder="Enter your password"
+                    />
+                  </div>
+
+                  {/* Success/Error Messages */}
+                  {success && (
+                    <div className="text-green-600 text-xs p-2 bg-green-100 border border-green-400 rounded">
+                      {success}
+                    </div>
+                  )}
+
+                  {error && (
+                    <div className="text-red-600 text-xs p-2 bg-red-100 border border-red-400 rounded">
+                      {error}
+                    </div>
+                  )}
+
+                  <Button 
+                    type="submit" 
+                    className="w-full" 
+                    disabled={loading || !email || !password}
+                  >
+                    {loading 
+                      ? (isSignUp ? 'Creating Account...' : 'Signing In...') 
+                      : (isSignUp ? 'Create Account' : 'Sign In')
+                    }
+                  </Button>
+                </form>
+                
+                {/* Divider */}
+                <div className="flex items-center my-4">
+                  <hr className="flex-grow border-t border-gray-300 dark:border-gray-600" />
+                  <span className="mx-2 text-xs text-gray-500 dark:text-gray-400">OR</span>
+                  <hr className="flex-grow border-t border-gray-300 dark:border-gray-600" />
+                </div>
+                
+                {/* OAuth Buttons */}
+                <div className="flex flex-col gap-2">
+                  <Button 
+                    type="button"
+                    variant="outline" 
+                    onClick={() => handleOAuth('oauth_google')} 
+                    disabled={loading}
+                    className="w-full"
+                  >
+                    Continue with Google
+                  </Button>
+                  <Button 
+                    type="button"
+                    variant="outline" 
+                    onClick={() => handleOAuth('oauth_discord')} 
+                    disabled={loading}
+                    className="w-full"
+                  >
+                    Continue with Discord
+                  </Button>
+                </div>
+              </>
+            )}
+
+          </div>
+        </div>
+      </div>
+    </>,
+    document.body
+  );
 }