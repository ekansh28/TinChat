--- conflicted
+++ resolved
@@ -5,21 +5,11 @@
 import type { User } from '@supabase/supabase-js';
 import { Button } from '@/components/ui/button-themed';
 import { usePathname, useRouter } from 'next/navigation';
-<<<<<<< HEAD
-import { Settings } from 'lucide-react';
-import { ProfileCustomizer } from '@/components/ProfileCustomizer';
-=======
->>>>>>> 6aca61d4
-// import { useToast } from '@/hooks/use-toast'; // Uncomment if you want to use toast for errors
 
 export default function AuthButtons() {
   const [user, setUser] = useState<User | null | undefined>(undefined); // undefined means initial unknown state
   const [profileUsername, setProfileUsername] = useState<string | null>(null);
-  const [loading, setLoading] = useState(true); // Start true until initial auth state is known
-<<<<<<< HEAD
-  const [isCustomizerOpen, setIsCustomizerOpen] = useState(false);
-=======
->>>>>>> 6aca61d4
+  const [loading, setLoading] = useState(true);
   const router = useRouter();
   const pathname = usePathname();
   // const { toast } = useToast(); // Uncomment for toast notifications
@@ -90,79 +80,21 @@
     return () => {
       authListener.subscription?.unsubscribe();
     };
-  }, [router, pathname]);
+  }, [router, pathname]); // Ensure pathname is a dependency
 
-  const handleSignOut = async () => {
-    setLoading(true);
-    const { error } = await supabase.auth.signOut();
-    if (error) {
-      console.error("AuthButtons: Error signing out:", error.message);
-      // toast({ title: "Sign Out Error", description: error.message, variant: "destructive" });
-      setLoading(false); // Reset loading state if sign out itself fails
-    }
-    // On successful signOut, the onAuthStateChange listener will:
-    // 1. Set user to null.
-    // 2. Set profileUsername to null.
-    // 3. Redirect if necessary.
-    // 4. Set loading to false.
-  };
-
-<<<<<<< HEAD
-  const handleOpenCustomizer = () => {
-    setIsCustomizerOpen(true);
-  };
-
-  const handleCloseCustomizer = () => {
-    setIsCustomizerOpen(false);
-  };
-
-=======
->>>>>>> 6aca61d4
-  // Initial loading state before first auth event is processed
-  if (user === undefined) {
-    return <div className="text-xs animate-pulse text-gray-500">Auth...</div>;
+  if (loading) {
+    return <div className="text-xs animate-pulse text-gray-500">Loading...</div>;
   }
 
   if (user) {
     const displayName = profileUsername || user.email;
     return (
-<<<<<<< HEAD
-      <>
-        <div className="flex items-center space-x-2">
-          <Button 
-            onClick={handleOpenCustomizer}
-            className="text-xs p-1 w-8 h-8" 
-            variant="outline"
-            disabled={loading}
-            title="Customize Profile"
-            aria-label="Customize Profile"
-          >
-            <Settings size={14} />
-          </Button>
-          <span className="text-xs hidden sm:inline truncate max-w-[100px] sm:max-w-[150px]" title={displayName ?? undefined}>
-              {displayName}
-          </span>
-          <Button onClick={handleSignOut} className="text-xs p-1" variant="outline" disabled={loading}>
-            {loading ? 'Signing Out...' : 'Sign Out'}
-          </Button>
-        </div>
-
-        {/* Profile Customizer Modal */}
-        <ProfileCustomizer 
-          isOpen={isCustomizerOpen} 
-          onClose={handleCloseCustomizer} 
-        />
-      </>
-=======
       <div className="flex items-center space-x-2">
         <span className="text-xs hidden sm:inline truncate max-w-[100px] sm:max-w-[150px]" title={displayName ?? undefined}>
             {displayName}
         </span>
-        <Button onClick={handleSignOut} className="text-xs p-1" variant="outline" disabled={loading}>
-          {loading ? 'Signing Out...' : 'Sign Out'}
-        </Button>
+        <Button onClick={async () => { setLoading(true); await supabase.auth.signOut(); /* State update handled by listener */ }} className="text-xs p-1" variant="outline">Sign Out</Button>
       </div>
->>>>>>> 6aca61d4
     );
   }
 
